--- conflicted
+++ resolved
@@ -21,12 +21,7 @@
     <inceptionYear>2018</inceptionYear>
     <groupId>com.alibaba.nacos</groupId>
     <artifactId>nacos-all</artifactId>
-<<<<<<< HEAD
     <version>0.2.0-SM-SNAPSHOT</version>
-
-=======
-    <version>0.7.0</version>
->>>>>>> 7fac0909
     <packaging>pom</packaging>
 
     <name>Alibaba NACOS ${project.version}</name>
