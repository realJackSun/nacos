--- conflicted
+++ resolved
@@ -1,7 +1,6 @@
 # Nacos Official WebSite
 
 This project keeps all sources used for building up [Nacos](https://github.com/alibaba/nacos) official website which's served at http://nacos.io.
-
 
 ## Prerequisite
 
@@ -14,7 +13,6 @@
 3. Run `docsite start` in the root directory to start a local server, you will see the website in 'http://127.0.0.1:8080'.
 4. Run `docsite build` to build source code.
 5. Verify your change locally: `python -m SimpleHTTPServer 8000`, when your python version is 3 use :`python3 -m http.server 8000` instead.
-<<<<<<< HEAD
 
 If you have higher version of node installed, you may consider `nvm` to allow different versions of `node` coexisting on your machine.
 
@@ -22,8 +20,6 @@
 2. Run `nvm install v8.16.0` to install node v8
 3. Run `nvm use v8.16.0` to switch the working environment to node v8
 4. Run `npm install docsite -g`
-=======
->>>>>>> f0c6a69c
 
 ## How to Contribute
 
@@ -48,7 +44,6 @@
 
 Refer to [this blog](/blog/zh-cn/nacos.md)
 
-
 ## Guide for adding new document
 
 ### Add a new blog
@@ -58,7 +53,6 @@
 3. Run docsite start locally to verify the blog can be displayed correctly.
 4. Send the pull request contains the .md and blog.js only.
 
-
 ### Add a new article for developers
 
 1. Add new .md file under docs/en-us/developers or docs/zh-cn/developers, the file name should end up with _dev.md. Note that the suffix _dev is necessary.
