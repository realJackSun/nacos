--- conflicted
+++ resolved
@@ -88,12 +88,8 @@
     /**
      * since which version, push can be enabled
      */
-<<<<<<< HEAD
     public String pushGoVersion = "0.1.0";
-    public String pushJavaVersion = "4.1.0";
-=======
     public String pushJavaVersion = "0.1.0";
->>>>>>> dd4e87f3
     public String pushPythonVersion = "0.4.3";
     public String pushCVersion = "1.0.12";
     public String trafficSchedulingJavaVersion = "4.5.0";
