/*
 * Copyright 1999-2020 Alibaba Group Holding Ltd.
 *
 * Licensed under the Apache License, Version 2.0 (the "License");
 * you may not use this file except in compliance with the License.
 * You may obtain a copy of the License at
 *
 *      http://www.apache.org/licenses/LICENSE-2.0
 *
 * Unless required by applicable law or agreed to in writing, software
 * distributed under the License is distributed on an "AS IS" BASIS,
 * WITHOUT WARRANTIES OR CONDITIONS OF ANY KIND, either express or implied.
 * See the License for the specific language governing permissions and
 * limitations under the License.
 */

package com.alibaba.nacos.client.naming.remote.gprc.redo;

import com.alibaba.nacos.api.PropertyKeyConst;
import com.alibaba.nacos.api.naming.pojo.Instance;
<<<<<<< HEAD
import com.alibaba.nacos.client.naming.remote.TestConnection;
=======
import com.alibaba.nacos.client.env.NacosClientProperties;
>>>>>>> 51b6a443
import com.alibaba.nacos.client.naming.remote.gprc.NamingGrpcClientProxy;
import com.alibaba.nacos.client.naming.remote.gprc.redo.data.BatchInstanceRedoData;
import com.alibaba.nacos.client.naming.remote.gprc.redo.data.InstanceRedoData;
import com.alibaba.nacos.client.naming.remote.gprc.redo.data.SubscriberRedoData;
import com.alibaba.nacos.common.remote.client.RpcClient;
import com.alibaba.nacos.common.utils.ReflectUtils;
import org.junit.After;
import org.junit.Before;
import org.junit.Test;
import org.junit.runner.RunWith;
import org.mockito.Mock;
import org.mockito.junit.MockitoJUnitRunner;

import java.lang.reflect.Field;
import java.util.ArrayList;
import java.util.List;
import java.util.Properties;
import java.util.concurrent.ConcurrentMap;
import java.util.concurrent.ScheduledExecutorService;

import static org.junit.Assert.assertEquals;
import static org.junit.Assert.assertFalse;
import static org.junit.Assert.assertTrue;

@RunWith(MockitoJUnitRunner.class)
public class NamingGrpcRedoServiceTest {
    
    private static final String SERVICE = "service";
    
    private static final String GROUP = "group";
    
    private static final String CLUSTER = "cluster";
    
    @Mock
    private NamingGrpcClientProxy clientProxy;
    
    private NamingGrpcRedoService redoService;
    
    @Before
    public void setUp() throws Exception {
        Properties prop = new Properties();
        NacosClientProperties nacosClientProperties = NacosClientProperties.PROTOTYPE.derive(prop);
        redoService = new NamingGrpcRedoService(clientProxy, nacosClientProperties);
        ScheduledExecutorService redoExecutor = (ScheduledExecutorService) ReflectUtils.getFieldValue(redoService,
                "redoExecutor");
        redoExecutor.shutdownNow();
    }
    
    @After
    public void tearDown() throws Exception {
        redoService.shutdown();
    }
    
    @Test
    public void testDefaultProperties() throws Exception {
        Field redoThreadCountField = NamingGrpcRedoService.class.getDeclaredField("redoThreadCount");
        redoThreadCountField.setAccessible(true);
        
        Field redoDelayTimeField = NamingGrpcRedoService.class.getDeclaredField("redoDelayTime");
        redoDelayTimeField.setAccessible(true);
        
        Long redoDelayTimeValue = (Long) redoDelayTimeField.get(redoService);
        Integer redoThreadCountValue = (Integer) redoThreadCountField.get(redoService);
        
        assertEquals(Long.valueOf(3000L), redoDelayTimeValue);
        assertEquals(Integer.valueOf(1), redoThreadCountValue);
    }
    
    @Test
    public void testCustomProperties() throws Exception {
        Properties prop = new Properties();
        prop.setProperty(PropertyKeyConst.REDO_DELAY_TIME, "4000");
        prop.setProperty(PropertyKeyConst.REDO_DELAY_THREAD_COUNT, "2");
        NacosClientProperties nacosClientProperties = NacosClientProperties.PROTOTYPE.derive(prop);
        
        NamingGrpcRedoService redoService = new NamingGrpcRedoService(clientProxy, nacosClientProperties);
    
        Field redoThreadCountField = NamingGrpcRedoService.class.getDeclaredField("redoThreadCount");
        redoThreadCountField.setAccessible(true);
    
        Field redoDelayTimeField = NamingGrpcRedoService.class.getDeclaredField("redoDelayTime");
        redoDelayTimeField.setAccessible(true);
        
        Long redoDelayTimeValue = (Long) redoDelayTimeField.get(redoService);
        Integer redoThreadCountValue = (Integer) redoThreadCountField.get(redoService);
        assertEquals(Long.valueOf(4000L), redoDelayTimeValue);
        assertEquals(Integer.valueOf(2), redoThreadCountValue);
    }
    
    @Test
    public void testOnConnected() {
        assertFalse(redoService.isConnected());
        redoService.onConnected(new TestConnection(new RpcClient.ServerInfo()));
        assertTrue(redoService.isConnected());
    }
    
    @Test
    public void testOnDisConnect() {
        redoService.onConnected(new TestConnection(new RpcClient.ServerInfo()));
        redoService.cacheInstanceForRedo(SERVICE, GROUP, new Instance());
        redoService.instanceRegistered(SERVICE, GROUP);
        redoService.cacheSubscriberForRedo(SERVICE, GROUP, CLUSTER);
        redoService.subscriberRegistered(SERVICE, GROUP, CLUSTER);
        assertTrue(redoService.isConnected());
        assertTrue(redoService.findInstanceRedoData().isEmpty());
        assertTrue(redoService.findSubscriberRedoData().isEmpty());
        redoService.onDisConnect(new TestConnection(new RpcClient.ServerInfo()));
        assertFalse(redoService.isConnected());
        assertFalse(redoService.findInstanceRedoData().isEmpty());
        assertFalse(redoService.findSubscriberRedoData().isEmpty());
    }
    
    @Test
    public void testCacheInstanceForRedo() {
        ConcurrentMap<String, InstanceRedoData> registeredInstances = getInstanceRedoDataMap();
        assertTrue(registeredInstances.isEmpty());
        Instance instance = new Instance();
        redoService.cacheInstanceForRedo(SERVICE, GROUP, instance);
        assertFalse(registeredInstances.isEmpty());
        InstanceRedoData actual = registeredInstances.entrySet().iterator().next().getValue();
        assertEquals(SERVICE, actual.getServiceName());
        assertEquals(GROUP, actual.getGroupName());
        assertEquals(instance, actual.get());
        assertFalse(actual.isRegistered());
        assertFalse(actual.isUnregistering());
        assertTrue(actual.isExpectedRegistered());
    }
    
    @Test
    public void testCacheInstanceForRedoByBatchInstanceRedoData() {
        ConcurrentMap<String, InstanceRedoData> registeredInstances = getInstanceRedoDataMap();
        assertTrue(registeredInstances.isEmpty());
        Instance instance = new Instance();
        List<Instance> instanceList = new ArrayList<>();
        instanceList.add(instance);
        redoService.cacheInstanceForRedo(SERVICE, GROUP, instanceList);
        assertFalse(registeredInstances.isEmpty());
        BatchInstanceRedoData actual = (BatchInstanceRedoData) registeredInstances.entrySet().iterator().next()
                .getValue();
        assertEquals(SERVICE, actual.getServiceName());
        assertEquals(GROUP, actual.getGroupName());
        assertEquals(instanceList, actual.getInstances());
        assertFalse(actual.isRegistered());
        assertFalse(actual.isUnregistering());
    }
    
    @Test
    public void testInstanceRegistered() {
        ConcurrentMap<String, InstanceRedoData> registeredInstances = getInstanceRedoDataMap();
        redoService.cacheInstanceForRedo(SERVICE, GROUP, new Instance());
        redoService.instanceRegistered(SERVICE, GROUP);
        InstanceRedoData actual = registeredInstances.entrySet().iterator().next().getValue();
        assertTrue(actual.isRegistered());
    }
    
    @Test
    public void testInstanceDeregister() {
        ConcurrentMap<String, InstanceRedoData> registeredInstances = getInstanceRedoDataMap();
        redoService.cacheInstanceForRedo(SERVICE, GROUP, new Instance());
        redoService.instanceDeregister(SERVICE, GROUP);
        InstanceRedoData actual = registeredInstances.entrySet().iterator().next().getValue();
        assertTrue(actual.isUnregistering());
        assertFalse(actual.isExpectedRegistered());
    }
    
    @Test
    public void testInstanceDeregistered() {
        ConcurrentMap<String, InstanceRedoData> registeredInstances = getInstanceRedoDataMap();
        redoService.cacheInstanceForRedo(SERVICE, GROUP, new Instance());
        redoService.instanceDeregistered(SERVICE, GROUP);
        InstanceRedoData actual = registeredInstances.entrySet().iterator().next().getValue();
        assertFalse(actual.isRegistered());
        assertTrue(actual.isUnregistering());
    }
    
    @Test
    public void testRemoveInstanceForRedo() {
        ConcurrentMap<String, InstanceRedoData> registeredInstances = getInstanceRedoDataMap();
        assertTrue(registeredInstances.isEmpty());
        redoService.cacheInstanceForRedo(SERVICE, GROUP, new Instance());
        assertFalse(registeredInstances.isEmpty());
        redoService.instanceDeregister(SERVICE, GROUP);
        redoService.removeInstanceForRedo(SERVICE, GROUP);
        assertTrue(registeredInstances.isEmpty());
    }
    
    @Test
    public void testFindInstanceRedoData() {
        redoService.cacheInstanceForRedo(SERVICE, GROUP, new Instance());
        assertFalse(redoService.findInstanceRedoData().isEmpty());
        redoService.instanceRegistered(SERVICE, GROUP);
        assertTrue(redoService.findInstanceRedoData().isEmpty());
        redoService.instanceDeregister(SERVICE, GROUP);
        assertFalse(redoService.findInstanceRedoData().isEmpty());
    }
    
    @SuppressWarnings("all")
    private ConcurrentMap<String, InstanceRedoData> getInstanceRedoDataMap() {
        return (ConcurrentMap<String, InstanceRedoData>) ReflectUtils.getFieldValue(redoService, "registeredInstances");
    }
    
    @Test
    public void testCacheSubscriberForRedo() {
        ConcurrentMap<String, SubscriberRedoData> subscribes = getSubscriberRedoDataMap();
        assertTrue(subscribes.isEmpty());
        redoService.cacheSubscriberForRedo(SERVICE, GROUP, CLUSTER);
        assertFalse(subscribes.isEmpty());
        SubscriberRedoData actual = subscribes.entrySet().iterator().next().getValue();
        assertEquals(SERVICE, actual.getServiceName());
        assertEquals(GROUP, actual.getGroupName());
        assertEquals(CLUSTER, actual.get());
        assertFalse(actual.isRegistered());
        assertFalse(actual.isUnregistering());
    }
    
    @Test
    public void testSubscriberRegistered() {
        ConcurrentMap<String, SubscriberRedoData> subscribes = getSubscriberRedoDataMap();
        redoService.cacheSubscriberForRedo(SERVICE, GROUP, CLUSTER);
        redoService.subscriberRegistered(SERVICE, GROUP, CLUSTER);
        SubscriberRedoData actual = subscribes.entrySet().iterator().next().getValue();
        assertTrue(actual.isRegistered());
    }
    
    @Test
    public void testSubscriberDeregister() {
        ConcurrentMap<String, SubscriberRedoData> subscribes = getSubscriberRedoDataMap();
        redoService.cacheSubscriberForRedo(SERVICE, GROUP, CLUSTER);
        redoService.subscriberDeregister(SERVICE, GROUP, CLUSTER);
        SubscriberRedoData actual = subscribes.entrySet().iterator().next().getValue();
        assertTrue(actual.isUnregistering());
    }
    
    @Test
    public void testIsSubscriberRegistered() {
        assertFalse(redoService.isSubscriberRegistered(SERVICE, GROUP, CLUSTER));
        redoService.cacheSubscriberForRedo(SERVICE, GROUP, CLUSTER);
        redoService.subscriberRegistered(SERVICE, GROUP, CLUSTER);
        assertTrue(redoService.isSubscriberRegistered(SERVICE, GROUP, CLUSTER));
    }
    
    @Test
    public void testRemoveSubscriberForRedo() {
        ConcurrentMap<String, SubscriberRedoData> subscribes = getSubscriberRedoDataMap();
        assertTrue(subscribes.isEmpty());
        redoService.cacheSubscriberForRedo(SERVICE, GROUP, CLUSTER);
        assertFalse(subscribes.isEmpty());
        redoService.subscriberDeregister(SERVICE, GROUP, CLUSTER);
        redoService.removeSubscriberForRedo(SERVICE, GROUP, CLUSTER);
        assertTrue(subscribes.isEmpty());
    }
    
    @Test
    public void testFindSubscriberRedoData() {
        redoService.cacheSubscriberForRedo(SERVICE, GROUP, CLUSTER);
        assertFalse(redoService.findSubscriberRedoData().isEmpty());
        redoService.subscriberRegistered(SERVICE, GROUP, CLUSTER);
        assertTrue(redoService.findSubscriberRedoData().isEmpty());
        redoService.subscriberDeregister(SERVICE, GROUP, CLUSTER);
        assertFalse(redoService.findSubscriberRedoData().isEmpty());
    }
    
    @SuppressWarnings("all")
    private ConcurrentMap<String, SubscriberRedoData> getSubscriberRedoDataMap() {
        return (ConcurrentMap<String, SubscriberRedoData>) ReflectUtils.getFieldValue(redoService, "subscribes");
    }
}<|MERGE_RESOLUTION|>--- conflicted
+++ resolved
@@ -18,11 +18,8 @@
 
 import com.alibaba.nacos.api.PropertyKeyConst;
 import com.alibaba.nacos.api.naming.pojo.Instance;
-<<<<<<< HEAD
 import com.alibaba.nacos.client.naming.remote.TestConnection;
-=======
 import com.alibaba.nacos.client.env.NacosClientProperties;
->>>>>>> 51b6a443
 import com.alibaba.nacos.client.naming.remote.gprc.NamingGrpcClientProxy;
 import com.alibaba.nacos.client.naming.remote.gprc.redo.data.BatchInstanceRedoData;
 import com.alibaba.nacos.client.naming.remote.gprc.redo.data.InstanceRedoData;
@@ -80,38 +77,38 @@
     public void testDefaultProperties() throws Exception {
         Field redoThreadCountField = NamingGrpcRedoService.class.getDeclaredField("redoThreadCount");
         redoThreadCountField.setAccessible(true);
-        
+
         Field redoDelayTimeField = NamingGrpcRedoService.class.getDeclaredField("redoDelayTime");
         redoDelayTimeField.setAccessible(true);
-        
+
         Long redoDelayTimeValue = (Long) redoDelayTimeField.get(redoService);
         Integer redoThreadCountValue = (Integer) redoThreadCountField.get(redoService);
-        
+
         assertEquals(Long.valueOf(3000L), redoDelayTimeValue);
         assertEquals(Integer.valueOf(1), redoThreadCountValue);
     }
-    
+
     @Test
     public void testCustomProperties() throws Exception {
         Properties prop = new Properties();
         prop.setProperty(PropertyKeyConst.REDO_DELAY_TIME, "4000");
         prop.setProperty(PropertyKeyConst.REDO_DELAY_THREAD_COUNT, "2");
         NacosClientProperties nacosClientProperties = NacosClientProperties.PROTOTYPE.derive(prop);
-        
+
         NamingGrpcRedoService redoService = new NamingGrpcRedoService(clientProxy, nacosClientProperties);
-    
+
         Field redoThreadCountField = NamingGrpcRedoService.class.getDeclaredField("redoThreadCount");
         redoThreadCountField.setAccessible(true);
-    
+
         Field redoDelayTimeField = NamingGrpcRedoService.class.getDeclaredField("redoDelayTime");
         redoDelayTimeField.setAccessible(true);
-        
+
         Long redoDelayTimeValue = (Long) redoDelayTimeField.get(redoService);
         Integer redoThreadCountValue = (Integer) redoThreadCountField.get(redoService);
         assertEquals(Long.valueOf(4000L), redoDelayTimeValue);
         assertEquals(Integer.valueOf(2), redoThreadCountValue);
     }
-    
+
     @Test
     public void testOnConnected() {
         assertFalse(redoService.isConnected());
