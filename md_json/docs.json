--- conflicted
+++ resolved
@@ -66,19 +66,9 @@
       "meta": {}
     },
     {
-<<<<<<< HEAD
-      "filename": "nacos-dev.md",
-      "link": "/en-us/docs/nacos-dev.html",
-      "meta": {
-        "title": "developers",
-        "keywords": "nacos, developers",
-        "description": "nacos developers page"
-      }
-=======
       "filename": "nacos-config-benchmark.md",
       "link": "/en-us/docs/nacos-config-benchmark.html",
       "meta": {}
->>>>>>> 8a08d9c4
     },
     {
       "filename": "nacos-spring.md",
@@ -233,19 +223,9 @@
       "meta": {}
     },
     {
-<<<<<<< HEAD
-      "filename": "nacos-dev.md",
-      "link": "/zh-cn/docs/nacos-dev.html",
-      "meta": {
-        "title": "开发者",
-        "keywords": "nacos，开发者",
-        "description": "nacos开发者页"
-      }
-=======
       "filename": "nacos-config-benchmark.md",
       "link": "/zh-cn/docs/nacos-config-benchmark.html",
       "meta": {}
->>>>>>> 8a08d9c4
     },
     {
       "filename": "nacos-spring.md",
